#!/bin/bash

<<<<<<< HEAD
10-fincmarc  --interval monthly  --inputformat json --outputformat mrc --input-hist-size 15 --output-hist-size 15
14-fincmarc  --interval monthly  --format mrc --output-hist-size 5  --input-hist-size 3
15-fincmarc  --interval monthly  --output-hist-size 10 --filemap /home/schenk/15_fieldmap.json
26-fincmarc  --interval monthly  --inputformat xml  --outputformat mrc --input-hist-size 10 --output-hist-size 10
35-fincmarc  --interval monthly  --format mrc --output-hist-size 5  --input-hist-size 3 --filemap /home/schenk/lcc
78-fincmarc  --interval manually --format mrc --output-hist-size 5
109-fincmarc --interval manually --format mrc --output-hist-size 10  --input-hist-size 10
=======
10-fincmarc --interval monthly --inputformat json --outputformat mrc --input-hist-size 15 --output-hist-size 15
14-fincmarc --interval monthly --format mrc --output-hist-size 5 --input-hist-size 3
26-fincmarc --interval monthly --inputformat xml --outputformat mrc --input-hist-size 10 --output-hist-size 10
35-fincmarc --interval monthly --format mrc --output-hist-size 5 --input-hist-size 3 --filemap /home/schenk/lcc
78-fincmarc --interval manually --format mrc --output-hist-size 5
109-fincmarc --interval manually --format mrc --output-hist-size 10 --input-hist-size 10
>>>>>>> ee6bc890
127-fincmarc --interval manually --format mrc --output-hist-size 5
142-fincmarc --interval manually --format mrc --output-hist-size 5
159-fincmarc --interval monthly --format mrc --output-hist-size 10
160-fincmarc --interval manually --format mrc --output-hist-size 5
163-fincmarc --interval monthly --format mrc --output-hist-size 10
172-fincmarc --interval monthly --format mrc --output-hist-size 10 --input-hist-size 10 --inputformat tsv
182-fincmarc --interval manually --format mrc --output-hist-size 10
183-fincmarc --interval weekly --format xml --output-hist-size 5
185-fincmarc --interval manually --format mrc --output-hist-size 10
186-fincmarc --interval manually --format mrc --output-hist-size 10
187-fincmarc --interval monthly --format mrc --output-hist-size 10
190-fincmarc --interval manually --format mrc --output-hist-size 10
191-fincmarc --interval daily --format mrc --output-hist-size 20
192-fincmarc --interval manually --format mrc --output-hist-size 10
193-fincmarc --interval monthly --format mrc --output-hist-size 5
194-fincmarc --interval monthly --format mrc --output-hist-size 10 --input-hist-size 10 --inputformat csv
196-fincmarc --interval daily --format mrc --output-hist-size 15 --input-hist-size 15<|MERGE_RESOLUTION|>--- conflicted
+++ resolved
@@ -1,21 +1,12 @@
 #!/bin/bash
 
-<<<<<<< HEAD
-10-fincmarc  --interval monthly  --inputformat json --outputformat mrc --input-hist-size 15 --output-hist-size 15
-14-fincmarc  --interval monthly  --format mrc --output-hist-size 5  --input-hist-size 3
-15-fincmarc  --interval monthly  --output-hist-size 10 --filemap /home/schenk/15_fieldmap.json
-26-fincmarc  --interval monthly  --inputformat xml  --outputformat mrc --input-hist-size 10 --output-hist-size 10
-35-fincmarc  --interval monthly  --format mrc --output-hist-size 5  --input-hist-size 3 --filemap /home/schenk/lcc
-78-fincmarc  --interval manually --format mrc --output-hist-size 5
-109-fincmarc --interval manually --format mrc --output-hist-size 10  --input-hist-size 10
-=======
 10-fincmarc --interval monthly --inputformat json --outputformat mrc --input-hist-size 15 --output-hist-size 15
 14-fincmarc --interval monthly --format mrc --output-hist-size 5 --input-hist-size 3
+15-fincmarc --interval monthly --output-hist-size 10 --filemap /home/schenk/15_fieldmap.json
 26-fincmarc --interval monthly --inputformat xml --outputformat mrc --input-hist-size 10 --output-hist-size 10
 35-fincmarc --interval monthly --format mrc --output-hist-size 5 --input-hist-size 3 --filemap /home/schenk/lcc
 78-fincmarc --interval manually --format mrc --output-hist-size 5
 109-fincmarc --interval manually --format mrc --output-hist-size 10 --input-hist-size 10
->>>>>>> ee6bc890
 127-fincmarc --interval manually --format mrc --output-hist-size 5
 142-fincmarc --interval manually --format mrc --output-hist-size 5
 159-fincmarc --interval monthly --format mrc --output-hist-size 10
