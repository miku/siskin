--- conflicted
+++ resolved
@@ -47,11 +47,7 @@
 except (AttributeError, ImportError):
     pass
 
-<<<<<<< HEAD
-__version__ = '0.67.3'
-=======
 __version__ = '0.68.0'
->>>>>>> f07ee0a7
 
 config = Config.instance()
 if sys.version_info.major == 2:
