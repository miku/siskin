--- conflicted
+++ resolved
@@ -265,19 +265,6 @@
 
     @timed
     def run(self):
-<<<<<<< HEAD
-        with self.input().open() as handle:
-            path = handle.iter_tsv(cols=('path',)).next().path
-            dirname = os.path.dirname(path)
-            filename = os.path.basename(path)
-            prefix, id = filename.split('-')
-        os.chmod(dirname, 0777)
-        shellout(""" echo "LD_DIR ('{dirname}', '{prefix}-*', '{name}');
-                           RDF_LOADER_RUN();
-                          " | isql-vt {host}:{port} {username} {password}""",
-                 dirname=dirname, prefix=prefix, name=self.graph, host=self.host, port=self.port,
-                 username=self.username, password=self.password)
-=======
         print("""
             This is a manual task for now. If you haven't already:
 
@@ -293,7 +280,6 @@
 
                 RDF_LOADER_RUN();
         """)
->>>>>>> b33de6cc
 
     def complete(self):
         return False
