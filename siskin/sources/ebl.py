# coding: utf-8
# pylint: disable=F0401,C0111,W0232,E1101,E1103,C0301

"""
EBL.

Configuration keys:

[ebl]

ftp-host = host.name
ftp-username = username
ftp-password = password
ftp-path = /
ftp-pattern = some*glob*pattern.zip

# Dates to ignore.
exclude = 1970-12-31

# This regex is matched against the file paths. It must provide `year`, `month` and `day` named groups.
path-regex = .*(?P<year>\d{4})(?P<month>\d{2})(?P<day>\d{2})-.*.zip
"""

from gluish.benchmark import timed
from gluish.common import FTPMirror, Executable
from gluish.database import sqlite3db
from gluish.esindex import CopyToIndex
from gluish.format import TSV
from gluish.intervals import hourly
from gluish.parameter import ClosestDateParameter
from gluish.utils import shellout, memoize, random_string
from siskin.configuration import Config
from siskin.task import DefaultTask
import datetime
import json
import luigi
import operator
import re
import tempfile

config = Config.instance()

class EBLTask(DefaultTask):
    TAG = '004'

    @memoize
    def muted(self):
        """ Parse ebl.config and return a set of dates to ignore. """
        try:
            dates = config.get('ebl', 'exclude', '').split(',')
            return set([datetime.date(*(int(v) for v in s.split('-'))) for s in dates])
        except ValueError as err:
            raise RuntimeError('could not parse ebl.exclude: %s' % err)

    @memoize
    def closest(self):
        """ Just use the output of `EBLLatestDate` here.
        Any exception occuring in `EBLLatestDate` will propagate,
        e.g. if a too early date is requested. """
        if not hasattr(self, 'date'):
            raise RuntimeError('cannot find closest date for a task w/o date')
        task = EBLLatestDate(date=self.date)
        luigi.build([task], local_scheduler=True)
        s = task.output().open().read().strip()
        result = datetime.date(*(int(v) for v in s.split('-')))
        return result

class EBLPaths(EBLTask):
    """ A list of EBL file paths (via FTP). """
    indicator = luigi.Parameter(default=hourly(fmt='%s'))

    def requires(self):
        host = config.get('ebl', 'ftp-host')
        username = config.get('ebl', 'ftp-username')
        password = config.get('ebl', 'ftp-password')
        base = config.get('ebl', 'ftp-path')
        pattern = config.get('ebl', 'ftp-pattern')
        return FTPMirror(host=host, username=username, password=password,
                         base=base, pattern=pattern)

    @timed
    def run(self):
        self.input().move(self.output().path)

    def output(self):
        return luigi.LocalTarget(path=self.path(), format=TSV)

class EBLInventory(EBLTask):
    """ List EBL inventory in form of (type, date, path) tuples. No sorting. """
    indicator = luigi.Parameter(default=hourly(fmt='%s'))

    def requires(self):
        return EBLPaths()

    def run(self):
        getdate = operator.itemgetter('year', 'month', 'day')
        patterns = (
            ('dump', re.compile(".*(?P<year>\d{4})(?P<month>\d{2})(?P<day>\d{2})-(\d{4})_leip_FULL_CATALOGUE_export.zip")),
            ('delta', re.compile(".*(?P<year>\d{4})(?P<month>\d{2})(?P<day>\d{2})-(\d{4})_leip_Content_export.zip")),
        )
        with self.input().open() as handle:
            with self.output().open('w') as output:
                for row in handle.iter_tsv(cols=('path',)):
                    for name, pattern in patterns:
                        match = pattern.search(row.path)
                        if match:
                            date = datetime.date(*map(int, getdate(match.groupdict())))
                            output.write_tsv(name, date, row.path)

    def output(self):
        return luigi.LocalTarget(path=self.path(), format=TSV)

class EBLBacklog(EBLTask):
    """ A list of all task relevant for a certain date. Includes dumps and deltas.
    Will raise an error, if there no dump can be found. Ordered by date, dump first. """

    date = luigi.DateParameter(default=datetime.date.today())

    def requires(self):
        return EBLInventory()

    def run(self):
        backlog = []
        with self.input().open() as handle:
            for row in handle.iter_tsv(cols=('kind', 'date', 'path')):
                date = datetime.date(*map(int, row.date.split('-')))
                if date <= self.date:
                    backlog.append(row)
        if all([entry.kind == 'delta' for entry in backlog]):
            raise RuntimeError('No EBL dump found before %s' % self.date)
        backlog = sorted(backlog, key=operator.itemgetter(1), reverse=True)
        index = [entry.kind for entry in backlog].index('dump') + 1
        backlog = reversed(backlog[:index])
        with self.output().open('w') as output:
            for entry in backlog:
                output.write_tsv(*entry)

    def output(self):
        return luigi.LocalTarget(path=self.path(), format=TSV)

<<<<<<< HEAD
=======
class EBLDumpCombined(EBLTask):
    """ Combine .mrc files out of dump. """
    date = luigi.DateParameter(default=datetime.date.today())

    def requires(self):
        return EBLInventory()

    def run(self):
        with self.input().open() as handle:
            for row in handle.iter_tsv(cols=('kind', 'date', 'path')):
                date = datetime.date(*map(int, row.date.split('-')))
                if date == self.date and row.kind == 'dump':
                    output = shellout("unzip -p {input} \*.mrc > {output}", input=row.path,
                                      ignoremap={1: 'A warning alone will trigger a non-zero return value. Assuming everything went well anyway.'})
                    luigi.File(output).move(self.output().path)
                    break
            else:
                raise RuntimeError("No EBL dump on given date: %s" % self.date)

    def output(self):
        return luigi.LocalTarget(path=self.path(ext='mrc'))

class EBLDeltaCombined(EBLTask):
    """ Out of a delta, extract and combine the additions or deletions. """

    date = luigi.DateParameter(default=datetime.date.today())
    kind = luigi.Parameter(default='add', description='add or delete')

    def requires(self):
        return EBLInventory()

    def run(self):
        patterns = {
            'add': '*leip_Content_Add_*.mrc',
            'delete': '*leip_Content_Delete_*.mrc',
        }
        if self.kind not in patterns:
            raise RuntimeError("Unknown kind, only valid kinds are add and delete.")
        with self.input().open() as handle:
            for row in handle.iter_tsv(cols=('kind', 'date', 'path')):
                date = datetime.date(*map(int, row.date.split('-')))
                if date == self.date and row.kind == 'delta':
                    output = shellout("unzip -p {input} \{pattern} > {output}", input=row.path, pattern=patterns[self.kind],
                                      ignoremap={1: 'A warning alone will trigger a non-zero return value. Assuming everything went well anyway.'})
                    luigi.File(output).move(self.output().path)
                    break
            else:
                raise RuntimeError("No EBL delta package on given date: %s" % self.date)

    def output(self):
        return luigi.LocalTarget(path=self.path(ext='mrc'))

class EBLMarcDB(EBLTask):
    """ Create a sqlite3 db with (id, secondary (date), blob) table to allow random access
    to a single marc records by id for a certain date. """
    date = ClosestDateParameter(default=datetime.date.today())

    def requires(self):
        return EBLBacklog(date=self.closest())

    @timed
    def run(self):
        _, stopover = tempfile.mkstemp(prefix='siskin-')
        with self.input().open() as handle:
            for row in handle.iter_tsv(cols=('kind', 'date', 'path')):
                date = datetime.date(*map(int, row.date.split('-')))
                if row.kind == 'delta':
                    task = EBLDeltaCombined(date=date, kind='add')
                    luigi.build([task])
                    shellout("marcdb -secondary {date} -o {output} {input}", date=date, input=task.output().path, output=stopover)
                if row.kind == 'dump':
                    task = EBLDumpCombined(date=date)
                    luigi.build([task])
                    shellout("marcdb -secondary {date} -o {output} {input}", date=date, input=task.output().path, output=stopover)
        luigi.File(stopover).move(self.output().path)

    def output(self):
        return luigi.LocalTarget(path=self.path(ext='db'))

class EBLEvents(EBLTask):
    """ Given a date, create a single MARC file, that incorporates the dump and all deltas (additions, deletions). """
    date = ClosestDateParameter(default=datetime.date.today())

    def requires(self):
        return EBLBacklog(date=self.closest())

    @timed
    def run(self):
        _, stopover = tempfile.mkstemp(prefix='siskin-')
        with self.input().open() as handle:
            for row in handle.iter_tsv(cols=('kind', 'date', 'path')):
                date = datetime.date(*map(int, row.date.split('-')))
                if row.kind == 'dump':
                    task = EBLDumpCombined(date=date)
                    luigi.build([task])
                    shellout("marctotsv {input} U 001 {date} >> {output}", input=task.output().path, date=date, output=stopover)
                if row.kind == 'delta':
                    task = EBLDeltaCombined(date=date, kind='add')
                    luigi.build([task])
                    shellout("marctotsv {input} U 001 {date} >> {output}", input=task.output().path, date=date, output=stopover)
                    task = EBLDeltaCombined(date=date, kind='delete')
                    luigi.build([task])
                    shellout("marctotsv {input} D 001 {date} >> {output}", input=task.output().path, date=date, output=stopover)
        luigi.File(stopover).move(self.output().path)

    def output(self):
        return luigi.LocalTarget(path=self.path(), format=TSV)

class EBLSurface(EBLTask):
    """ For a given date, list the (EBL ID, date) that should be in the current
    state of the data source. """

    date = ClosestDateParameter(default=datetime.date.today())

    def requires(self):
        return EBLEvents(date=self.date)

    @timed
    def run(self):
        datemap = {}
        with self.input().open() as handle:
            for row in handle.iter_tsv(cols=('kind', 'id', 'date')):
                date = datetime.date(*map(int, row.date.split('-')))
                if row.kind == 'U':
                    datemap[row.id] = date
                if row.kind == 'D':
                    if row.id in datemap:
                        del datemap[row.id]
                    else:
                        # just another indication of a deleted record that
                        # was not added before - ignore
                        pass

        with self.output().open('w') as output:
            for id, date in sorted(datemap.iteritems(), key=operator.itemgetter(1)):
                output.write_tsv(id, date)

    def output(self):
        return luigi.LocalTarget(path=self.path(), format=TSV)

class EBLSnapshot(EBLTask):
    """ Create a single MARC file, that represents the state of the data for
    a given date. """
    date = ClosestDateParameter(default=datetime.date.today())

    def requires(self):
        return {'surface': EBLSurface(date=self.date),
                'db': EBLMarcDB(date=self.date)}

    @timed
    def run(self):
        _, stopover = tempfile.mkstemp(prefix='siskin-')
        with sqlite3db(self.input().get('db').path) as cursor:
            with self.input().get('surface').open() as handle:
                with open(stopover, 'wb') as output:
                    for row in handle.iter_tsv(cols=('id', 'date')):
                        cursor.execute("SELECT record from store where id = ? and secondary = ?", (row.id, row.date))
                        result = cursor.fetchone()
                        output.write(result[0])
        luigi.File(stopover).move(self.output().path)

    def output(self):
        return luigi.LocalTarget(path=self.path(ext='mrc'))

>>>>>>> 730687c2
class EBLDatesAndPaths(EBLTask):
    """ Dump the dates and file paths to a file sorted. """
    indicator = luigi.Parameter(default=random_string())

    def requires(self):
        return EBLPaths(indicator=self.indicator)

    @timed
    def run(self):
        pattern = re.compile(config.get('ebl', 'path-regex'))
        with self.input().open() as handle:
            with self.output().open('w') as output:
                for row in sorted(handle.iter_tsv(cols=('path',))):
                    mo = pattern.match(row.path)
                    if not mo:
                        raise RuntimeError('unknown EBL pattern: %s, %s' % (row.path, pattern))
                    gdict = mo.groupdict()
                    date = datetime.date(int(gdict['year']), int(gdict['month']),
                                         int(gdict['day']))
                    if date in self.muted():
                        self.logger.debug("Skipping %s since it is muted." % date)
                    else:
                        output.write_tsv(date, row.path)

    def output(self):
        return luigi.LocalTarget(path=self.path(), format=TSV)

class EBLDates(EBLTask):
    """ All EBL dates sorted in a single file. """
    indicator = luigi.Parameter(default=hourly(fmt='%s'))

    def requires(self):
        return EBLDatesAndPaths(indicator=self.indicator)

    def run(self):
        output = shellout("awk '{{print $1}}' {input} > {output}",
                          input=self.input().path)
        luigi.File(output).move(self.output().path)

    def output(self):
        return luigi.LocalTarget(path=self.path(), format=TSV)

class EBLLatestDateAndPath(EBLTask):
    """ For a given date, return the closest date in the past
    on which EBL shipped. """
    date = luigi.DateParameter(default=datetime.date.today())
    indicator = luigi.Parameter(default=hourly(fmt='%s'))

    def requires(self):
        return EBLDatesAndPaths(indicator=self.indicator)

    @timed
    def run(self):
        """ load dates and paths in pathmap, use a custom key
        function to find the closest date, but double check,
        if that date actually lies in the future - if it does, raise
        an exception, otherwise dump the closest date and filename to output """
        pathmap = {}
        with self.input().open() as handle:
            for row in handle.iter_tsv(cols=('date', 'path')):
                date = datetime.datetime.strptime(row.date, '%Y-%m-%d').date()
                pathmap[date] = row.path

        def closest_keyfun(date):
            if date > self.date:
                return datetime.timedelta(999999999)
            return abs(date - self.date)

        closest = min(pathmap.keys(), key=closest_keyfun)
        if closest > self.date:
            raise RuntimeError('No shipment before: %s' % min(pathmap.keys()))

        with self.output().open('w') as output:
            output.write_tsv(closest, pathmap.get(closest))

    def output(self):
        return luigi.LocalTarget(path=self.path(), format=TSV)

class EBLLatestDate(EBLTask):
    """ Only output the latest date. """
    date = luigi.DateParameter(default=datetime.date.today())
    indicator = luigi.Parameter(default=hourly(fmt='%s'))

    def requires(self):
        return EBLLatestDateAndPath(date=self.date, indicator=self.indicator)

    @timed
    def run(self):
        output = shellout("awk '{{print $1}}' {input} > {output}",
                          input=self.input().path)
        luigi.File(output).move(self.output().path)

    def output(self):
        return luigi.LocalTarget(path=self.path(), format=TSV)

class EBLJson(EBLTask):
    """ Take EBL combined and convert it to JSON. """
    date = ClosestDateParameter(default=datetime.date.today())

    def requires(self):
        return {'marc': EBLSnapshot(date=self.date),
                'converter': Executable(name='marctojson'),}

    @timed
    def run(self):
        output = shellout("marctojson -m date={date} {input} > {output}",
                          input=self.input().get('marc').fn,
                          date=self.closest())
        luigi.File(output).move(self.output().fn)

    def output(self):
        return luigi.LocalTarget(path=self.path(ext='json'))

class EBLIndex(EBLTask, CopyToIndex):
    """ Index EBL. """
    date = ClosestDateParameter(default=datetime.date.today())

    index = 'ebl'
    doc_type = 'title'
    purge_existing_index = True

    settings = {
        "settings": {
            "number_of_shards": 5,
            "number_of_replicas": 0,
            "analysis": {
                "filter": {
                    "autocomplete_filter": {
                        "type":     "edge_ngram",
                        "min_gram": 1,
                        "max_gram": 20
                    }
                },
                "analyzer": {
                    "autocomplete": {
                        "type":      "custom",
                        "tokenizer": "standard",
                        "filter": [
                            "lowercase",
                            "autocomplete_filter"
                        ]
                    }
                }
            }
        }
    }

    mapping = {
        'title': {
            'date_detection': False,
            '_id': {
                'path': 'content.001'
            },
            '_all': {
                'enabled': True,
                'term_vector': 'with_positions_offsets',
                'store': True
            },
            'properties': {
                'content': {
                    'properties': {
                        '245': {
                            'properties': {
                                'a': {
                                    'type': 'string',
                                    'index_analyzer': 'autocomplete',
                                    'search_analyzer': 'standard'
                                }
                            }
                        },
                        '100': {
                            'properties': {
                                'a': {
                                    'type': 'string',
                                    'index_analyzer': 'autocomplete',
                                    'search_analyzer': 'standard'
                                }
                            }
                        },
                        '700': {
                            'properties': {
                                'a': {
                                    'type': 'string',
                                    'index_analyzer': 'autocomplete',
                                    'search_analyzer': 'standard'
                                }
                            }
                        }
                    }
                }
            }
        }
    }

    def update_id(self):
        """ This id will be a unique identifier for this indexing task."""
        return self.effective_task_id()

    def requires(self):
        return EBLJson(date=self.date)<|MERGE_RESOLUTION|>--- conflicted
+++ resolved
@@ -138,8 +138,6 @@
     def output(self):
         return luigi.LocalTarget(path=self.path(), format=TSV)
 
-<<<<<<< HEAD
-=======
 class EBLDumpCombined(EBLTask):
     """ Combine .mrc files out of dump. """
     date = luigi.DateParameter(default=datetime.date.today())
@@ -304,7 +302,6 @@
     def output(self):
         return luigi.LocalTarget(path=self.path(ext='mrc'))
 
->>>>>>> 730687c2
 class EBLDatesAndPaths(EBLTask):
     """ Dump the dates and file paths to a file sorted. """
     indicator = luigi.Parameter(default=random_string())
