# coding: utf-8
# pylint: disable=F0401,C0111,W0232,E1101,E1103

"""
GND-related tasks.
"""

from elasticsearch import helpers as eshelpers
from gluish.benchmark import timed
from gluish.common import ElasticsearchMixin, Executable, Directory
from gluish.database import sqlite3db
from gluish.esindex import CopyToIndex
from gluish.format import TSV
from gluish.intervals import monthly
from gluish.parameter import ClosestDateParameter
from gluish.path import iterfiles
from gluish.utils import shellout, random_string
from siskin.sources.dbpedia import DBPGNDLinks, DBPDepictions
from siskin.task import DefaultTask
import BeautifulSoup
import collections
import cPickle as pickle
import datetime
import elasticsearch
import hashlib
import HTMLParser
import json
import luigi
import os
import prettytable
import requests
import shutil
import tempfile
import urllib

class GNDTask(DefaultTask):
    TAG = 'gnd'

    def closest(self):
        return monthly(self.date)

class DNBStatus(GNDTask):
    """ List available downloads. For human eyes only. """

    @timed
    def run(self):
        host = "datendienst.dnb.de"
        path = "/cgi-bin/mabit.pl"
        params = {
            "userID": "opendata",
            "pass": "opendata",
            "cmd": "login",
        }
        r = requests.get('http://{host}{path}?{params}'.format(host=host,
                         path=path, params=urllib.urlencode(params)))
        if not r.status_code == 200:
            raise RuntimeError(r)

        soup = BeautifulSoup.BeautifulSoup(r.text)
        tables = soup.findAll('table')
        if not tables:
            raise RuntimeError('No tabular data found on {0}'.format(r.url))

        table = tables[0]
        h = HTMLParser.HTMLParser()

        rows = []
        for tr in table.findAll('tr'):
            row = []
            for td in tr.findAll('td'):
                text = ''.join(h.unescape(td.find(text=True)))
                row.append(text)
            rows.append(row)

        x = prettytable.PrettyTable(rows[0])
        for row in rows[1:]:
            x.add_row(row)
        print(x)

    def complete(self):
        return False

class GNDDump(GNDTask):
    """ Download the GND snapshot. """

    date = ClosestDateParameter(default=datetime.date.today())

    @timed
    def run(self):
        host = "datendienst.dnb.de"
        path = "/cgi-bin/mabit.pl"
        params = {
            "userID": "opendata",
            "pass": "opendata",
            "cmd": "fetch",
            "mabheft": "GND.ttl.gz",
        }

        url = 'http://{host}{path}?{params}'.format(host=host,
                                                    path=path,
                                                    params=urllib.urlencode(params))
        output = shellout("""wget --retry-connrefused "{url}" -O {output}""",
                          url=url)
        luigi.File(output).move(self.output().path)

    def output(self):
        return luigi.LocalTarget(path=self.path(ext='ttl.gz'))

class GNDExtract(GNDTask):
    """ Extract the archive. """

    date = ClosestDateParameter(default=datetime.date.today())

    def requires(self):
        return GNDDump(date=self.date)

    @timed
    def run(self):
        output = shellout("gunzip -c {input} > {output}", input=self.input().fn)
        luigi.File(output).move(self.output().fn)

    def output(self):
        return luigi.LocalTarget(path=self.path(ext='ttl'))

class GNDNTriples(GNDTask):
    """ Get a Ntriples representation of GND. """

    date = ClosestDateParameter(default=datetime.date.today())

    def requires(self):
        return GNDExtract(date=self.date)

    @timed
    def run(self):
        output = shellout("serdi -b -i turtle -o ntriples {input} > {output}",
                          input=self.input().path)
        # output = shellout("sort {input} > {output}", input=output)
        luigi.File(output).move(self.output().path)

    def output(self):
        return luigi.LocalTarget(path=self.path(ext='nt'))

class GNDCount(GNDTask):
    """ Just count the number of triples and store it. """

    date = ClosestDateParameter(default=datetime.date.today())

    def requires(self):
        return GNDNTriples(date=self.date)

    @timed
    def run(self):
        output = shellout("wc -l {input} | awk '{{print $1}}' > {output}", input=self.input().path)
        luigi.File(output).move(self.output().path)

    def output(self):
        return luigi.LocalTarget(path=self.path(ext='count'))

class GNDNTriplesSplitted(GNDTask):
    """ Split Ntriples into chunks, so we see some progress in virtuoso. """

    date = ClosestDateParameter(default=datetime.date.today())
    lines = luigi.IntParameter(default=1000000)

    def requires(self):
        return GNDNTriples(date=self.date)

    @timed
    def run(self):
        prefix = '{0}-'.format(random_string())
        output = shellout("cd {tmp} && split -l {lines} -a 8 {input} {prefix} && cd -",
                          lines=self.lines, tmp=tempfile.gettempdir(),
                          input=self.input().path, prefix=prefix)
        target = os.path.join(self.taskdir())
        if not os.path.exists(target):
            os.makedirs(target)
        with self.output().open('w') as output:
            for path in iterfiles(tempfile.gettempdir()):
                filename = os.path.basename(path)
                if filename.startswith(prefix):
                    dst = os.path.join(target, filename)
                    shutil.move(path, dst)
                    output.write_tsv(dst)

    def output(self):
        return luigi.LocalTarget(path=self.path(ext='filelist'), format=TSV)

class GNDVirtuoso(GNDTask):
    """ Load GND into virtuoso 6. Assume there is no graph yet.
    Clear any graph manually with `SPARQL CLEAR GRAPH <http://d-nb.info/gnd/>;`

    See SELECT * FROM DB.DBA.LOAD_LIST; for progress.

    Also add `dirname $(taskoutput GNDNTriplesSplitted)` to
    AllowedDirs in /etc/virtuoso-opensource-6.1/virtuoso.ini
    """

    date = ClosestDateParameter(default=datetime.date.today())
    graph = luigi.Parameter(default='http://d-nb.info/gnd/')
    host = luigi.Parameter(default='localhost', significant=False)
    port = luigi.IntParameter(default=1111, significant=False)
    username = luigi.Parameter(default='dba', significant=False)
    password = luigi.Parameter(default='dba', significant=False)

    def requires(self):
        return GNDNTriplesSplitted(date=self.date)

    @timed
    def run(self):
        with self.input().open() as handle:
            path = handle.iter_tsv(cols=('path',)).next().path
            dirname = os.path.dirname(path)
            filename = os.path.basename(path)
            prefix, id = filename.split('-')
        os.chmod(dirname, 0777)
<<<<<<< HEAD
        shellout(""" echo "LD_DIR('{dirname}', '{prefix}-*', '{name}'); RDF_LOADER_RUN();" | isql-vt {host}:{port} {username} {password}""",
=======
        shellout(""" echo "LD_DIR ('{dirname}', '{prefix}-*', '{name}');
                           RDF_LOADER_RUN();" | isql-vt {host}:{port} {username} {password}""",
>>>>>>> ae6a4120
                 dirname=dirname, prefix=prefix, name=self.graph, host=self.host, port=self.port, username=self.username, password=self.password)

    def complete(self):
        """ Compare the expected number of triples with the number of loaded ones. """
        output = shellout("""curl -s -H 'Accept: text/csv' {host}:8890/sparql 
                             --data-urlencode 'query=SELECT COUNT(*) FROM <{graph}> WHERE {{?a ?b ?c}}' |
                             grep -v callret > {output}""", host=self.host, port=self.port, graph=self.graph)

        with open(output) as handle:
            loaded = int(handle.read().strip())

        task = GNDCount(date=self.date)
        luigi.build([task], local_scheduler=True)
        with task.output().open() as handle:
            expected = int(handle.read().strip())
            if expected > 0 and loaded == 0:
                return False
            elif expected == loaded:
                return True
            else:
                raise RuntimeError('expected %s triples but loaded %s' % (expected, loaded))

class GNDAbbreviatedNTriples(GNDTask):
    """ Get a Ntriples representation of GND, but abbreviate with ntto. """
    date = ClosestDateParameter(default=datetime.date.today())

    def requires(self):
        return GNDNTriples(date=self.date)

    @timed
    def run(self):
        output = shellout("ntto -a -r {rules} -o {output} {input}", input=self.input().path, rules=self.assets('RULES.txt'))
        luigi.File(output).move(self.output().path)

    def output(self):
        return luigi.LocalTarget(path=self.path(ext='nt'))

class GNDPredicateDistribution(GNDTask):
    """ Just a uniq -c on the predicate 'column' """
    date = ClosestDateParameter(default=datetime.date.today())

    def requires(self):
        return GNDNTriples(date=self.date)

    def run(self):
        output = shellout("""cut -d " " -f2 {input} | LANG=C sort | LANG=C uniq -c > {output}""",
                          input=self.input().path)
        luigi.File(output).move(self.output().path)

    def output(self):
        return luigi.LocalTarget(path=self.path(ext='txt'))

class GNDCayleyLevelDB(GNDTask):
    """ Create a Cayley LevelDB database from GND data. """
    date = ClosestDateParameter(default=datetime.date.today())
    gomaxprocs = luigi.IntParameter(default=8, significant=False)

    def requires(self):
        return {'ntriples': GNDAbbreviatedNTriples(date=self.date),
                'cayley': Executable(name='cayley', message='http://git.io/KH-wFA')}

    @timed
    def run(self):
        dbpath = tempfile.mkdtemp(prefix='siskin-')
        shellout("cayley init -alsologtostderr -config {config} -dbpath={dbpath}",
                 config=self.assets('cayley.leveldb.conf'), dbpath=dbpath)
        shellout("GOMAXPROCS={gomaxprocs} cayley load -config {config} -alsologtostderr -dbpath={dbpath} --triples {input}",
                 gomaxprocs=self.gomaxprocs, config=self.assets('cayley.leveldb.conf'), dbpath=dbpath, input=self.input().get('ntriples').path)
        shutil.move(dbpath, self.output().path)

    def output(self):
        return luigi.LocalTarget(path=self.path(ext='leveldb'))

class GNDCayleyBoltDB(GNDTask):
    """ Create a Cayley BoltDB database from GND data. """
    date = ClosestDateParameter(default=datetime.date.today())
    gomaxprocs = luigi.IntParameter(default=8, significant=False)

    def requires(self):
        return {'ntriples': GNDAbbreviatedNTriples(date=self.date),
                'cayley': Executable(name='cayley', message='http://git.io/KH-wFA')}

    @timed
    def run(self):
        _, dbpath = tempfile.mkstemp(prefix='siskin-')
        shellout("cayley init -alsologtostderr -config {config} -dbpath={dbpath}",
                 config=self.assets('cayley.bolt.conf'), dbpath=dbpath)
        shellout("GOMAXPROCS={gomaxprocs} cayley load -config {config} -alsologtostderr -dbpath={dbpath} --triples {input}",
                 gomaxprocs=self.gomaxprocs, config=self.assets('cayley.bolt.conf'), dbpath=dbpath, input=self.input().get('ntriples').path)
        shutil.move(dbpath, self.output().path)

    def output(self):
        return luigi.LocalTarget(path=self.path(ext='bolt'))

class GNDCayleyMongoDB(GNDTask):
    """ Create a Cayley MongoDB database from GND and dbpedia data. """
    date = ClosestDateParameter(default=datetime.date.today())
    gomaxprocs = luigi.IntParameter(default=8, significant=False)

    def requires(self):
        return {'ntriples': GNDAbbreviatedNTriples(date=self.date),
                'cayley': Executable(name='cayley', message='http://git.io/KH-wFA')}

    @timed
    def run(self):
        shellout("cayley init -alsologtostderr -config {config}",
                 config=self.assets('cayley.mongodb.conf'))
        shellout("cayley load -config {config} -alsologtostderr --triples {input}",
                 config=self.assets('cayley.mongodb.conf'),
                 input=self.input().get('ntriples').path)
        shellout("touch {output}", output=self.output().path)

    def output(self):
        return luigi.LocalTarget(path=self.path(ext='mongo'))

class GNDJson(GNDTask):
    """ Convert GND to some indexable JSON. """
    date = ClosestDateParameter(default=datetime.date.today())

    def requires(self):
        return GNDNTriples(date=self.date)

    @timed
    def run(self):
        output = shellout("ntto -r {rules} -a -j -i {input} > {output}", input=self.input().path, rules=self.assets('RULES.txt'))
        luigi.File(output).move(self.output().path)

    def output(self):
        return luigi.LocalTarget(path=self.path(ext='ldj'))

class GNDIndex(GNDTask, CopyToIndex):
    date = ClosestDateParameter(default=datetime.date.today())

    index = 'gnd'
    doc_type = 'triples'
    purge_existing_index = True

    def requires(self):
        return GNDJson(date=self.date)

class GNDTaxonomy(GNDTask):
    """
    For each term in broaderTermGeneral, save broader and narrower terms.
    """
    date = ClosestDateParameter(default=datetime.date.today())

    def requires(self):
        return GNDRelations(date=self.date, relation='dnb:broaderTermGeneral')

    def run(self):
        taxonomy = {}
        with self.input().open() as handle:
            for row in handle.iter_tsv(cols=('narrower', 'broader')):
                taxonomy[row.narrower] = row.broader
        with self.output().open('w') as output:
            for key, value in taxonomy.iteritems():
                broader = []
                while True:
                    broader.append(value)
                    if value not in taxonomy:
                        break
                    else:
                        value = taxonomy[value]
                        if value in broader:
                            break
                output.write_tsv(key, "|".join(broader))

    def output(self):
        return luigi.LocalTarget(path=self.path(), format=TSV)

class GNDDBPediaLinks(GNDTask):
    """ Return (s, o) tuples that connect gnd and wikipedia. """
    date = ClosestDateParameter(default=datetime.date.today())

    def requires(self):
        return GNDRelations(date=self.date, relation='owl:sameAs')

    def run(self):
        output = shellout(r""" awk '$2 ~ "dbp:" {{print $0}}' {input} > {output}""", input=self.input().path)
        luigi.File(output).move(self.output().path)

    def output(self):
        return luigi.LocalTarget(path=self.path(), format=TSV)

class GNDDBPediaInterlinks(GNDTask):
    """
    Report GND <-> dbpedia interlinking stats.
    """
    date = ClosestDateParameter(default=datetime.date.today())

    def requires(self):
        return {
            'gndto': GNDDBPediaLinks(date=self.date),
            'dbpto': DBPGNDLinks(),
            'gndpage': GNDPage(date=self.date, relation='foaf:Page')}

    def run(self):
        gndto = set()
        with self.input().get('gndto').open() as handle:
            for row in handle.iter_tsv(cols=('gnd', 'dbp')):
                gndto.add(row.gnd)

        dbpto = set()
        with self.input().get('dbpto').open() as handle:
            for row in handle.iter_tsv(cols=('gnd', 'p', 'dbp')):
                dbpto.add(row.gnd)

        gndpage = set()
        with self.input().get('gndpage').open() as handle:
            for row in handle.iter_tsv(cols=('gnd', 'url')):
                dbpto.add(row.gnd)

        result = dict(
            gnd_links=len(gndto),
            dbp_links=len(dbpto),
            gnd_and_dbp=len(gndto.intersection(dbpto)),
            gnd_only=len(gndto - dbpto),
            dbp_only=len(dbpto - gndto),
            gnd_or_dbp=len(gndto.union(dbpto)),
            dbp_and_via_url=len(dbpto.intersection(gndpage)),
        )
        with self.output().open('w') as output:
            for key, value in result.iteritems():
                output.write_tsv(key, value)

    def output(self):
        return luigi.LocalTarget(path=self.path(), format=TSV)

class GNDDepictions(GNDTask):
    """
    For each GND, that has a DBP link (TODO: more is possible via backlinks)
    report the image URL in foaf:depiction.
    """
    date = ClosestDateParameter(default=datetime.date.today())

    def requires(self):
        return {'gndto': GNDDBPediaLinks(date=self.date),
                'dbppics': DBPDepictions()}

    @timed
    def run(self):
        kv = shellout(""" tabtokv -f "1,3" -o {output} {input}""", input=self.input().get('dbppics').path)
        with self.input().get('gndto').open() as handle:
            with sqlite3db(kv) as cursor:
                with self.output().open('w') as output:
                    for row in handle.iter_tsv(cols=('gnd', 'dbp')):
                        cursor.execute("""select value from store where key = ?""", (row.dbp,))
                        result = cursor.fetchall()
                        for url in set(result):
                            output.write_tsv(row.gnd, url[0])

    def output(self):
        return luigi.LocalTarget(path=self.path(), format=TSV)

class GNDDownloadDepictions(GNDTask):
    """ Download depictions from wikimedia, that are linked with a GND, about 70k. """
    date = ClosestDateParameter(default=datetime.date.today())

    def requires(self):
        return {'urls': GNDDepictions(date=self.date), 'dir': Directory(path=self.taskdir())}

    def run(self):
        with self.input().get('urls').open() as handle:
            for i, row in enumerate(handle.iter_tsv(cols=('gnd', 'url'))):
                gnd = row.gnd.replace('gnd:', '')
                _, ext = os.path.splitext(row.url)
                imgname = '%s-%s%s' % (gnd, hashlib.sha1(row.url).hexdigest(), ext)
                imgpath = os.path.join(self.taskdir(), imgname)
                if not os.path.exists(imgpath):
                    output = shellout("""wget -q -O {output} "{url}" """, output=imgpath, url=row.url, ignoremap={8: '404s throw 8'})

    def output(self):
        return luigi.LocalTarget(path=self.path(), format=TSV)

class GNDDepictionsDB(GNDTask):
    """ Create a small KV store. """
    date = ClosestDateParameter(default=datetime.date.today())

    def requires(self):
        return GNDDepictions(date=self.date)

    def run(self):
        output = shellout(""" tabtokv -f "1,2" -o {output} {input} """, input=self.input().path)
        luigi.File(output).move(self.output().path)

    def output(self):
        return luigi.LocalTarget(path=self.path(ext='db'))

class GNDPredicates(GNDTask):
    """ Report all existing predicates. """
    date = ClosestDateParameter(default=datetime.date.today())
    index = luigi.Parameter(default='gnd', description='name of the index to search')

    def requires(self):
        return Executable(name='estab', message='http://git.io/bLY7cQ')

    @timed
    def run(self):
        output = shellout(r""" estab -indices {index} -f "p" | sort -u > {output} """, index=self.index)
        luigi.File(output).move(self.output().path)

    def output(self):
        return luigi.LocalTarget(path=self.path(digest=True), format=TSV)

class GNDDatabase(GNDTask):
    """
    Build a relational version of GND. sqlite3, each relation
    gets an indexed (s, o) table.
    """

    date = ClosestDateParameter(default=datetime.date.today())
    index = luigi.Parameter(default='gnd', description='name of the index to search')

    def requires(self):
        relations = [
            "dnb:acquaintanceshipOrFriendship",
            "dnb:affiliation",
            "dnb:annotator",
            "dnb:architect",
            "dnb:broaderTermGeneral",
            "dnb:definition",
            "dnb:familialRelationship",
            "dnb:fieldOfActivity",
            "dnb:fieldOfStudy",
            "dnb:functionOrRole",
            "dnb:memberOfTheFamily",
            "dnb:placeOfActivity",
            "dnb:placeOfBirth",
            "dnb:placeOfExile",
            "dnb:playedInstrument",
            # "dnb:preferredNameForThePerson",
            "dnb:professionOrOccupation",
            "dnb:professionalRelationship",
            "dnb:relatedTerm",
            "dnb:related",
            # "foaf:Page",
            # "skos:narrowMatch",
        ]
        tasks = {}
        for relation in relations:
            tasks[relation] = GNDRelations(date=self.date, index=self.index, relation=relation)
        return tasks

    def run(self):
        _, stopover = tempfile.mkstemp(prefix='siskin-')
        with sqlite3db(stopover) as cursor:
            for relation, target in self.input().iteritems():
                table = relation.replace(':', '_')
                cursor.execute("""CREATE TABLE IF NOT EXISTS %s (s TEXT, o TEXT)""" % table)
                with target.open() as handle:
                    for row in handle.iter_tsv(cols=('s', 'o')):
                        cursor.execute("""INSERT INTO %s (s, o) VALUES (?, ?)""" % table, row)
                cursor.connection.commit()
                cursor.execute("""CREATE INDEX IF NOT EXISTS idx_%s_s on %s (s)""" % (table, table))
                cursor.execute("""CREATE INDEX IF NOT EXISTS idx_%s_o on %s (o)""" % (table, table))
                cursor.execute("""CREATE INDEX IF NOT EXISTS idx_%s_s_o on %s (s, o)""" % (table, table))
                cursor.execute("""CREATE INDEX IF NOT EXISTS idx_%s_o_s on %s (o, s)""" % (table, table))
                cursor.connection.commit()
        luigi.File(stopover).move(self.output().path)

    def output(self):
        return luigi.LocalTarget(path=self.path(ext='db'))

class GNDRelations(GNDTask):
    """
    Extract relations from GND.
    Given the predicate shortname, extract (s, o) tuples from the index.

    Example relations:

    * dnb:acquaintanceshipOrFriendship
    * dnb:affiliation
    * dnb:annotator
    * dnb:architect
    * dnb:broaderTermGeneral
    * dnb:definition
    * dnb:familialRelationship
    * dnb:fieldOfActivity
    * dnb:fieldOfStudy
    * dnb:functionOrRole
    * dnb:memberOfTheFamily
    * dnb:placeOfActivity
    * dnb:placeOfExile
    * dnb:playedInstrument
    * dnb:preferredNameForThePerson
    * dnb:relatedTerm
    * foaf:Page
    * skos:narrowMatch
    """

    date = ClosestDateParameter(default=datetime.date.today())
    relation = luigi.Parameter(default='dnb:definition')
    index = luigi.Parameter(default='gnd', description='name of the index to search')

    def requires(self):
        return Executable(name='estab', message='http://git.io/bLY7cQ')

    def run(self):
        output = shellout(r""" estab -indices {index} -f "s o"
            -query '{{"query": {{"query_string": {{"query": "p:\"{relation}\""}}}}}}' > {output}""", index=self.index, relation=self.relation)
        luigi.File(output).move(self.output().path)

    def output(self):
        return luigi.LocalTarget(path=self.path(digest=True), format=TSV)

class GNDRelationsDB(GNDTask):
    """ Build an sqlite key-value database from a single relation in the GND. """
    date = ClosestDateParameter(default=datetime.date.today())
    relation = luigi.Parameter(default='dnb:definition')
    index = luigi.Parameter(default='gnd', description='name of the index to search')

    def requires(self):
        return GNDRelations(date=self.date, relation=self.relation, index=self.index)

    @timed
    def run(self):
        output = shellout(r""" tabtokv -f "1,2" -o {output} {input} """, input=self.input().path)
        luigi.File(output).move(self.output().path)

    def output(self):
        return luigi.LocalTarget(path=self.path(digest=True))<|MERGE_RESOLUTION|>--- conflicted
+++ resolved
@@ -213,13 +213,11 @@
             filename = os.path.basename(path)
             prefix, id = filename.split('-')
         os.chmod(dirname, 0777)
-<<<<<<< HEAD
-        shellout(""" echo "LD_DIR('{dirname}', '{prefix}-*', '{name}'); RDF_LOADER_RUN();" | isql-vt {host}:{port} {username} {password}""",
-=======
         shellout(""" echo "LD_DIR ('{dirname}', '{prefix}-*', '{name}');
-                           RDF_LOADER_RUN();" | isql-vt {host}:{port} {username} {password}""",
->>>>>>> ae6a4120
-                 dirname=dirname, prefix=prefix, name=self.graph, host=self.host, port=self.port, username=self.username, password=self.password)
+                           RDF_LOADER_RUN();
+                          " | isql-vt {host}:{port} {username} {password}""",
+                 dirname=dirname, prefix=prefix, name=self.graph, host=self.host, port=self.port,
+                 username=self.username, password=self.password)
 
     def complete(self):
         """ Compare the expected number of triples with the number of loaded ones. """
