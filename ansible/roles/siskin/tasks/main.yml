--- conflicted
+++ resolved
@@ -30,30 +30,13 @@
     state: present
     disable_gpg_check: true
     name:
-<<<<<<< HEAD
-<<<<<<< HEAD
       - https://github.com/miku/filterline/releases/download/v0.1.4/filterline-0.1.4-0.x86_64.rpm
       - https://github.com/miku/groupcover/releases/download/v0.0.12/groupcover-0.0.12-0.x86_64.rpm
       - https://github.com/miku/metha/releases/download/v0.2.31/metha-0.2.31-0.x86_64.rpm
       - https://github.com/miku/solrbulk/releases/download/v0.3.6/solrbulk-0.3.6-0.x86_64.rpm
       - https://github.com/miku/span/releases/download/v0.1.337/span-0.1.337-0.x86_64.rpm
       - https://github.com/ubleipzig/solrdump/releases/download/v0.1.7/solrdump-0.1.7-0.x86_64.rpm
-
-- name: "Download metafacture 4.0.0 (https://github.com/metafacture/metafacture-core/releases/tag/metafacture-runner-4.0.0)"
-=======
-=======
->>>>>>> 4c224f3c
-    - https://github.com/miku/filterline/releases/download/v0.1.4/filterline-0.1.4-0.x86_64.rpm
-    - https://github.com/miku/groupcover/releases/download/v0.0.12/groupcover-0.0.12-0.x86_64.rpm
-    - https://github.com/miku/metha/releases/download/v0.2.31/metha-0.2.31-0.x86_64.rpm
-    - https://github.com/miku/solrbulk/releases/download/v0.3.6/solrbulk-0.3.6-0.x86_64.rpm
-    - https://github.com/miku/span/releases/download/v0.1.336/span-0.1.336-0.x86_64.rpm
-    - https://github.com/ubleipzig/solrdump/releases/download/v0.1.7/solrdump-0.1.7-0.x86_64.rpm
 - name: Download metafacture 4.0.0 (https://github.com/metafacture/metafacture-core/releases/tag/metafacture-runner-4.0.0)
-<<<<<<< HEAD
->>>>>>> ansible: apply yamlfmt (github.com/miekg/yamlfmt)
-=======
->>>>>>> 4c224f3c
   get_url:
     url: https://speicherwolke.uni-leipzig.de/index.php/s/mep2WBWAJgDRd6b/download/metafacture-runner-4.0.0-dist.tar.gz
     checksum: sha1:66c750ed2fa16da18016419e94fe6fa5141a0e2e
@@ -136,18 +119,7 @@
     hour: '0'
     minute: '5'
     job: >
-<<<<<<< HEAD
-<<<<<<< HEAD
       span-crossref-sync -p zstd -c {{ siskin_data_dir }}/crossref -t 45m -mode s -verbose -s 2022-01-01 -P feed-1- -i d > /dev/null
-=======
-      span-crossref-sync -p zstd -c {{ siskin_data_dir }}/crossref -t 45m -mode s
-      -verbose -s 2022-01-01 -P feed-1- -i w > /dev/null
->>>>>>> ansible: apply yamlfmt (github.com/miekg/yamlfmt)
-=======
-      span-crossref-sync -p zstd -c {{ siskin_data_dir }}/crossref -t 45m -mode s
-      -verbose -s 2022-01-01 -P feed-1- -i w > /dev/null
->>>>>>> 4c224f3c
-
 - debug:
     msg: >
       Project siskin and dependencies set up. Complete the following step manually:
